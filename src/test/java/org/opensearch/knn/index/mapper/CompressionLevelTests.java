--- conflicted
+++ resolved
@@ -44,7 +44,6 @@
     public void testGetDefaultRescoreContext() {
         // Test rescore context for ON_DISK mode
         Mode mode = Mode.ON_DISK;
-<<<<<<< HEAD
         int belowThresholdDimension = 500; // A dimension below the threshold
         int aboveThresholdDimension = 1500; // A dimension above the threshold
 
@@ -104,29 +103,5 @@
         // NOT_CONFIGURED with dimension <= 1000 should return a RescoreContext with an oversample factor of 5.0f
         rescoreContext = CompressionLevel.NOT_CONFIGURED.getDefaultRescoreContext(mode, belowThresholdDimension);
         assertNull(rescoreContext);
-
-=======
-
-        // x32 should have RescoreContext with an oversample factor of 3.0f
-        RescoreContext rescoreContext = CompressionLevel.x32.getDefaultRescoreContext(mode);
-        assertNotNull(rescoreContext);
-        assertEquals(3.0f, rescoreContext.getOversampleFactor(), 0.0f);
-
-        // x16 should have RescoreContext with an oversample factor of 3.0f
-        rescoreContext = CompressionLevel.x16.getDefaultRescoreContext(mode);
-        assertNotNull(rescoreContext);
-        assertEquals(3.0f, rescoreContext.getOversampleFactor(), 0.0f);
-
-        // x8 should have RescoreContext with an oversample factor of 2.0f
-        rescoreContext = CompressionLevel.x8.getDefaultRescoreContext(mode);
-        assertNotNull(rescoreContext);
-        assertEquals(2.0f, rescoreContext.getOversampleFactor(), 0.0f);
-
-        // Other compression levels should not have a RescoreContext for ON_DISK mode
-        assertNull(CompressionLevel.x4.getDefaultRescoreContext(mode));
-        assertNull(CompressionLevel.x2.getDefaultRescoreContext(mode));
-        assertNull(CompressionLevel.x1.getDefaultRescoreContext(mode));
-        assertNull(CompressionLevel.NOT_CONFIGURED.getDefaultRescoreContext(mode));
->>>>>>> 5dc38430
     }
 }